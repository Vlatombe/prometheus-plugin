package org.jenkinsci.plugins.prometheus;

import hudson.model.Job;
import hudson.model.Run;
import hudson.util.RunList;
import io.prometheus.client.Collector;
import io.prometheus.client.Summary;
import org.jenkinsci.plugins.prometheus.util.Callback;
import org.jenkinsci.plugins.prometheus.util.FlowNodes;
import org.jenkinsci.plugins.prometheus.util.Jobs;
import org.jenkinsci.plugins.prometheus.util.Runs;

import org.jenkinsci.plugins.workflow.graph.FlowNode;
import org.jenkinsci.plugins.workflow.job.WorkflowRun;

import java.util.ArrayList;
import java.util.Collection;
import java.util.HashMap;
import java.util.List;
import java.util.Map;
import java.util.logging.Logger;

import static org.jenkinsci.plugins.prometheus.util.FlowNodes.getSortedStageNodes;

public class JobCollector extends Collector {
    private static final Logger LOG = Logger.getLogger(JobCollector.class.getName());
    private static final String DEFAULT_NAMESPACE = "default";

    private String fullname = "builds";
    private String subsystem = "jenkins";
    private String namespace;
<<<<<<< HEAD
=======
    private Summary summary;
    private Summary stageSummary;
>>>>>>> 76a25030

    public JobCollector() {
        namespace = System.getenv("PROMETHEUS_NAMESPACE");
        if (namespace == null || namespace.length() == 0) {
            namespace = DEFAULT_NAMESPACE;
        }
    }

    @Override
    public List<MetricFamilySamples> collect() {
        final List<MetricFamilySamples> samples = new ArrayList<MetricFamilySamples>();
        final List<Job> jobs = new ArrayList<Job>();

<<<<<<< HEAD
=======
        String[] labelNameArray = {"job"};
        String[] labelStageNameArray = {"job", "stage"};
        summary = Summary.build().
                name(fullname + "_duration_milliseconds_summary").
                subsystem(subsystem).namespace(namespace).
                labelNames(labelNameArray).
                help("Summary of Jenkins build times in milliseconds by Job").
                create();
        stageSummary = Summary.build().name(fullname + "_stage_duration_milliseconds_summary").
                subsystem(subsystem).namespace(namespace).
                labelNames(labelStageNameArray).
                help("Summary of Jenkins build times by Job and Stage").
                create();

>>>>>>> 76a25030
        Jobs.forEachJob(new Callback<Job>() {
            @Override
            public void invoke(Job job) {
                for (Job old : jobs) {
                    if (old.getFullName().equals(job.getFullName())) {
                        // already added
                        return;
                    }
                }
                jobs.add(job);
                appendJobMetrics(samples, job);
            }
        });
<<<<<<< HEAD
=======
        if (summary.collect().get(0).samples.size() > 0)
            samples.addAll(summary.collect());
        if (stageSummary.collect().get(0).samples.size() > 0)
            samples.addAll(stageSummary.collect());
>>>>>>> 76a25030
        return samples;
    }

    protected void appendJobMetrics(List<MetricFamilySamples> mfsList, Job job) {
<<<<<<< HEAD
        String[] labelNameArray = {"job"};
        String[] labelValueArray = {job.getFullName()};

        Summary summary = Summary.build().
                name(fullname + "_duration_milliseconds_summary").
                subsystem(subsystem).namespace(namespace).
                labelNames(labelNameArray).
                help("Summary of Jenkins build times in milliseconds by Job").
                create();

        Map<String,Summary> stageCollectorMap = new HashMap<String, Summary>();

=======
        String[] labelValueArray = {job.getFullName()};
>>>>>>> 76a25030
        RunList<Run> builds = job.getBuilds();
        if (builds != null) {
            for (Run build : builds) {
                if (Runs.includeBuildInMetrics(build)) {
                    long buildDuration = build.getDuration();
                    summary.labels(labelValueArray).observe(buildDuration);

                    if (build instanceof WorkflowRun) {
                        WorkflowRun workflowRun = (WorkflowRun) build;
                        if (workflowRun.getExecution() == null) {
                            continue;
                        }
                        List<FlowNode> stages = getSortedStageNodes(workflowRun.getExecution());
                        for (FlowNode stage : stages) {
<<<<<<< HEAD
                            observeStage(stageCollectorMap, job, build, stage);
                        }
                    }
                }
            }
        }

        mfsList.addAll(summary.collect());
        Collection<Summary> stageCollectors = stageCollectorMap.values();
        for (Summary stageCollector : stageCollectors) {
            mfsList.addAll(stageCollector.collect());
        }
    }

    private void observeStage(Map<String, Summary> histogramMap, Job job, Run build, FlowNode stage) {
        String jobName = job.getFullName();
        String stageName = stage.getDisplayName();
        String[] labelNameArray = {"job", "stage"};
        String[] labelValueArray = {jobName, stageName};

        String key = jobName + "_" + stageName;
        Summary collector = histogramMap.get(key);
        if (collector == null) {
            collector = Summary.build().name(fullname + "_stage_duration_milliseconds_summary").
                    subsystem(subsystem).namespace(namespace).
                            labelNames(labelNameArray).
                    help("Summary of Jenkins build times by Job and Stage").
                    create();
            histogramMap.put(key, collector);
        }
        long duration = FlowNodes.getStageDuration(stage);
        collector.labels(labelValueArray).observe(duration);
    }

=======
                            observeStage(job, build, stage);
                        }
                    }
                }
            }
        }
    }

    private void observeStage(Job job, Run build, FlowNode stage) {
        String jobName = job.getFullName();
        String stageName = stage.getDisplayName();
        String[] labelValueArray = {jobName, stageName};

        long duration = FlowNodes.getStageDuration(stage);
        LOG.warning(stageName);
        stageSummary.labels(labelValueArray).observe(duration);
    }
>>>>>>> 76a25030
}<|MERGE_RESOLUTION|>--- conflicted
+++ resolved
@@ -29,11 +29,8 @@
     private String fullname = "builds";
     private String subsystem = "jenkins";
     private String namespace;
-<<<<<<< HEAD
-=======
     private Summary summary;
     private Summary stageSummary;
->>>>>>> 76a25030
 
     public JobCollector() {
         namespace = System.getenv("PROMETHEUS_NAMESPACE");
@@ -47,8 +44,6 @@
         final List<MetricFamilySamples> samples = new ArrayList<MetricFamilySamples>();
         final List<Job> jobs = new ArrayList<Job>();
 
-<<<<<<< HEAD
-=======
         String[] labelNameArray = {"job"};
         String[] labelStageNameArray = {"job", "stage"};
         summary = Summary.build().
@@ -63,7 +58,6 @@
                 help("Summary of Jenkins build times by Job and Stage").
                 create();
 
->>>>>>> 76a25030
         Jobs.forEachJob(new Callback<Job>() {
             @Override
             public void invoke(Job job) {
@@ -77,33 +71,15 @@
                 appendJobMetrics(samples, job);
             }
         });
-<<<<<<< HEAD
-=======
         if (summary.collect().get(0).samples.size() > 0)
             samples.addAll(summary.collect());
         if (stageSummary.collect().get(0).samples.size() > 0)
             samples.addAll(stageSummary.collect());
->>>>>>> 76a25030
         return samples;
     }
 
     protected void appendJobMetrics(List<MetricFamilySamples> mfsList, Job job) {
-<<<<<<< HEAD
-        String[] labelNameArray = {"job"};
         String[] labelValueArray = {job.getFullName()};
-
-        Summary summary = Summary.build().
-                name(fullname + "_duration_milliseconds_summary").
-                subsystem(subsystem).namespace(namespace).
-                labelNames(labelNameArray).
-                help("Summary of Jenkins build times in milliseconds by Job").
-                create();
-
-        Map<String,Summary> stageCollectorMap = new HashMap<String, Summary>();
-
-=======
-        String[] labelValueArray = {job.getFullName()};
->>>>>>> 76a25030
         RunList<Run> builds = job.getBuilds();
         if (builds != null) {
             for (Run build : builds) {
@@ -118,42 +94,6 @@
                         }
                         List<FlowNode> stages = getSortedStageNodes(workflowRun.getExecution());
                         for (FlowNode stage : stages) {
-<<<<<<< HEAD
-                            observeStage(stageCollectorMap, job, build, stage);
-                        }
-                    }
-                }
-            }
-        }
-
-        mfsList.addAll(summary.collect());
-        Collection<Summary> stageCollectors = stageCollectorMap.values();
-        for (Summary stageCollector : stageCollectors) {
-            mfsList.addAll(stageCollector.collect());
-        }
-    }
-
-    private void observeStage(Map<String, Summary> histogramMap, Job job, Run build, FlowNode stage) {
-        String jobName = job.getFullName();
-        String stageName = stage.getDisplayName();
-        String[] labelNameArray = {"job", "stage"};
-        String[] labelValueArray = {jobName, stageName};
-
-        String key = jobName + "_" + stageName;
-        Summary collector = histogramMap.get(key);
-        if (collector == null) {
-            collector = Summary.build().name(fullname + "_stage_duration_milliseconds_summary").
-                    subsystem(subsystem).namespace(namespace).
-                            labelNames(labelNameArray).
-                    help("Summary of Jenkins build times by Job and Stage").
-                    create();
-            histogramMap.put(key, collector);
-        }
-        long duration = FlowNodes.getStageDuration(stage);
-        collector.labels(labelValueArray).observe(duration);
-    }
-
-=======
                             observeStage(job, build, stage);
                         }
                     }
@@ -171,5 +111,4 @@
         LOG.warning(stageName);
         stageSummary.labels(labelValueArray).observe(duration);
     }
->>>>>>> 76a25030
 }